use core::{mem, ptr};

use ntapi::ntioapi::*;
use ntapi::ntobapi::*;
use winapi::shared::minwindef::MAX_PATH;
use winapi::shared::ntdef::{
    InitializeObjectAttributes, FALSE, HANDLE, LARGE_INTEGER, NTSTATUS, NT_SUCCESS, OBJECT_ATTRIBUTES, PLARGE_INTEGER,
    PVOID, TRUE, ULONG,
};
use winapi::shared::ntstatus::STATUS_PENDING;

use crate::*;

pub enum SeekFrom {
    Start(u64),
    End(i64),
    Current(i64),
}

impl From<u64> for SeekFrom {
    fn from(value: u64) -> Self {
        SeekFrom::Start(value)
    }
}

<<<<<<< HEAD
#[derive(Clone)]
#[cfg_attr(any(feature = "std", test), derive(Debug))]
=======
pub trait Read {
    fn read(&self, buffer: &mut [u8]) -> Result<usize>;
}

pub trait ReadAt {
    fn read_at(&self, offset: u64, buffer: &mut [u8]) -> Result<usize>;
}

pub trait Write {
    fn write(&self, data: &[u8]) -> Result<usize>;
    fn flush(&self) -> Result<()>;
}

pub trait WriteAt {
    fn write_at(&self, offset: u64, data: &[u8]) -> Result<usize>;
}

pub trait Seek {
    fn seek(&self, to: SeekFrom) -> Result<u64>;
    fn stream_position(&self) -> Result<u64>;
    fn stream_len(&self) -> Result<u64>;
}

#[derive(Clone, Debug)]
>>>>>>> 5275296f
pub struct Handle(HANDLE);

unsafe impl Sync for Handle {}
unsafe impl Send for Handle {}

impl Drop for Handle {
    fn drop(&mut self) {
        let _res = self.close();
    }
}

impl Read for Handle {
    fn read(&self, buffer: &mut [u8]) -> Result<usize> {
        self.read_impl(buffer, None)
     }
}

impl ReadAt for Handle {
    fn read_at(&self, offset: u64, buffer: &mut [u8]) -> Result<usize> {
        self.read_impl(buffer, Some(offset))
    }
}

impl Write for Handle {
    fn write(&self, data: &[u8]) -> Result<usize> {
        self.write_impl(data, None)
    }
    fn flush(&self) -> Result<()> {
        self.flush_impl()
    }
}

impl WriteAt for Handle {
    fn write_at(&self, offset: u64, data: &[u8]) -> Result<usize> {
        self.write_impl(data, Some(offset))
    }
}

impl Seek for Handle {
    fn seek(&self, to: SeekFrom) -> Result<u64> {
        self.seek_impl(to)
    }
    fn stream_position(&self) -> Result<u64> {
        self.pos()
    }
    fn stream_len(&self) -> Result<u64> {
        self.size()
    }
}

impl Handle {
    /// Takes ownership of the handle
    pub(crate) fn new(handle: HANDLE) -> Handle {
        Handle(handle)
    }

    pub fn is_valid(&self) -> bool {
        !self.0.is_null()
    }

    pub fn close(&mut self) -> Result<()> {
        if self.is_valid() {
            let status = unsafe { NtClose(self.0) };
            nt_result!(status, {
                self.0 = 0 as HANDLE;
            })
        } else {
            Ok(())
        }
    }

    // pub fn write(&self, data: &[u8]) -> Result<usize> {
    //     self.write_impl(data, None)
    // }

    // pub fn read(&self, buffer: &mut [u8]) -> Result<usize> {
    //     self.read_impl(buffer, None)
    // }

    // pub fn write_at(&self, pos: u64, data: &[u8]) -> Result<usize> {
    //     self.write_impl(data, Some(pos))
    // }

    // pub fn read_at(&self, pos: u64, buffer: &mut [u8]) -> Result<usize> {
    //     self.read_impl(buffer, Some(pos))
    // }

    // pub fn flush(&self) -> Result<()> {
    //     self.flush_impl()
    // }

    // pub fn seek(&self, pos: impl Into<SeekFrom>) -> Result<u64> {
    //     self.seek_impl(pos.into())
    // }

    pub fn pos(&self) -> Result<u64> {
        unsafe {
            let info = self.query_info::<FILE_POSITION_INFORMATION>(FilePositionInformation)?;
            Ok(*info.CurrentByteOffset.QuadPart() as u64)
        }
    }

    pub fn size(&self) -> Result<u64> {
        unsafe {
            let info = self.query_info::<FILE_STANDARD_INFORMATION>(FileStandardInformation)?;
            Ok(*info.EndOfFile.QuadPart() as u64)
        }
    }

    pub fn size_on_disk(&self) -> Result<u64> {
        unsafe {
            let info = self.query_info::<FILE_STANDARD_INFORMATION>(FileStandardInformation)?;
            Ok(*info.AllocationSize.QuadPart() as u64)
        }
    }

    pub fn access_mask(&self) -> Result<Access> {
        unsafe {
            let info = self.query_info::<FILE_ACCESS_INFORMATION>(FileAccessInformation)?;
            Ok(Access::from_bits_unchecked(info.AccessFlags))
        }
    }

    /// Returns the buffer alignment required by the underlying device.
    ///
    /// See [FILE_ALIGNMENT_INFORMATION](https://docs.microsoft.com/ru-ru/windows-hardware/drivers/ddi/ntddk/ns-ntddk-_file_alignment_information)
    pub fn alignment(&self) -> Result<usize> {
        unsafe {
            let info = self.query_info::<FILE_ALIGNMENT_INFORMATION>(FileAlignmentInformation)?;
            Ok(info.AlignmentRequirement as usize)
        }
    }

    /// Returns the access mode of a file.  
    /// This flags are is only a subset of all possible Options flags!
    ///
    /// See [FILE_MODE_INFORMATION](https://docs.microsoft.com/ru-ru/windows-hardware/drivers/ddi/ntifs/ns-ntifs-_file_mode_information)
    pub fn mode(&self) -> Result<Options> {
        unsafe {
            let info = self.query_info::<FILE_MODE_INFORMATION>(FileModeInformation)?;
            Ok(Options::from_bits_unchecked(info.Mode))
        }
    }

    /// Returns whether the file system that contains the file is a remote file system.
    ///
    /// See [FILE_IS_REMOTE_DEVICE_INFORMATION](https://docs.microsoft.com/ru-ru/windows-hardware/drivers/ddi/wdm/ns-wdm-_file_is_remote_device_information)
    pub fn is_remote(&self) -> Result<bool> {
        unsafe {
            let info = self.query_info::<FILE_IS_REMOTE_DEVICE_INFORMATION>(FileIsRemoteDeviceInformation)?;
            Ok(info.IsRemote == TRUE)
        }
    }

    /// Returns the pathname of a file or directory without a drive letter(volume).
    /// The volume can be mounted as a mountpoint, so using drive letters in low-level code is a very bad idea.
    ///
    /// If the ObjectAttributes->RootDirectory handle was opened by file ID, `path_name()` returns the relative path.
    /// If only the relative path is returned, the file name string will not begin with a backslash.
    ///
    /// See [FILE_NAME_INFORMATION](https://docs.microsoft.com/ru-ru/windows-hardware/drivers/ddi/ntddk/ns-ntddk-_file_name_information)
    pub fn path_name(&self) -> Result<NtString> {
        #[repr(C)]
        struct FileNameInfoWithBuffer {
            length_in_bytes: ULONG,
            name_buffer: [u16; MAX_PATH],
        }

        let res = unsafe { self.query_info::<FileNameInfoWithBuffer>(FileNameInformation)? };
        let name_bytes = &res.name_buffer[..(res.length_in_bytes as usize / mem::size_of::<u16>())];

        Ok(NtString::from(name_bytes))
    }

    /// Returns full object name.
    /// For files it would be something like `\Device\HarddiskVolume3\RootDir\Dir\file.ext`
    ///
    /// Warning: this call uses well-known, but **Undocumented** structure!
    pub fn object_name(&self) -> Result<NtString> {
        unsafe {
            let info_size = mem::size_of::<OBJECT_NAME_INFORMATION>();
            let buffer_size = info_size + MAX_PATH * 2;
            let mut buffer = Vec::<u8>::with_capacity(buffer_size);
            buffer.set_len(buffer_size);
            let mut return_len: ULONG = 0;
            let status = NtQueryObject(
                self.0,
                ObjectNameInformation,
                buffer.as_mut_ptr() as PVOID,
                buffer_size as ULONG,
                &mut return_len,
            );
            nt_result!(status, {
                #[allow(clippy::cast_ptr_alignment)]
                let info = &*(buffer.as_ptr() as *const OBJECT_NAME_INFORMATION);
                NtString::from(&info.Name)
            })
        }
    }

    /// ShareAccess::DELETE flag should be set.
    ///
    /// Warning: the file will be deleted immediately after the call!
    /// The system will not wait until the last HANDLE to the file is closed.
    pub fn remove_object(mut self) -> Result<()> {
        unsafe {
            let mut oa = mem::MaybeUninit::<OBJECT_ATTRIBUTES>::uninit();
            let mut name = NtString::new().as_unicode_string();
            InitializeObjectAttributes(
                oa.as_mut_ptr(),
                &mut name,       // name
                0,               // attributes
                self.0,          // root
                ptr::null_mut(), // sd
            );

            let status = NtDeleteFile(oa.as_mut_ptr());
            nt_result!(status).and_then(move |_| self.close())
        }
    }

    pub(crate) fn as_raw(&self) -> HANDLE {
        self.0
    }
}

// raw information
impl Handle {
    pub(crate) unsafe fn query_info<T: Sized>(&self, class: FILE_INFORMATION_CLASS) -> Result<T> {
        let mut info: T = mem::zeroed();
        let mut iosb: IO_STATUS_BLOCK = mem::zeroed();

        let status = NtQueryInformationFile(
            self.0,
            &mut iosb,
            &mut info as *mut T as PVOID,
            mem::size_of::<T>() as u32,
            class,
        );

        nt_result!(status, info)
    }

    pub(crate) unsafe fn set_info<T: Sized>(&self, class: FILE_INFORMATION_CLASS, info: &T) -> Result<()> {
        let mut iosb: IO_STATUS_BLOCK = mem::zeroed();

        let status = NtSetInformationFile(
            self.0,
            &mut iosb,
            info as *const T as PVOID,
            mem::size_of::<T>() as u32,
            class,
        );

        nt_result!(status, ())
    }
}

macro_rules! offset_from_pos {
    ($offset:ident, $pos:ident) => {{
        let mut $offset: LARGE_INTEGER = mem::zeroed();
        match $pos {
            Some(p) => {
                *$offset.QuadPart_mut() = p as i64;
                &mut $offset as PLARGE_INTEGER
            }
            None => ptr::null_mut(),
        }
    }};
}

// internals
impl Handle {
    #[inline]
    unsafe fn wait_for_pending(&self, mut status: NTSTATUS, iosb: &IO_STATUS_BLOCK) -> NTSTATUS {
        if STATUS_PENDING == status {
            status = NtWaitForSingleObject(self.0, FALSE, ptr::null_mut());
            if NT_SUCCESS(status) {
                status = iosb.u.Status;
            }
        }

        status
    }

    fn write_impl(&self, data: &[u8], pos: Option<u64>) -> Result<usize> {
        unsafe {
            let offset_ptr = offset_from_pos!(offset, pos);
            let mut iosb = mem::zeroed::<IO_STATUS_BLOCK>();
            let buffer_len = data.len() as ULONG;
            let buffer_ptr = data.safe_ptr() as PVOID;

            let mut status = NtWriteFile(
                self.0,          // FileHandle
                ptr::null_mut(), // completition event
                None,            // ApcRoutine
                ptr::null_mut(), // ApcContext
                &mut iosb,       // IoStatusBlock
                buffer_ptr,      // Buffer
                buffer_len,      // Length
                offset_ptr,      // ByteOffset
                ptr::null_mut(), // Key
            );

            status = self.wait_for_pending(status, &iosb);
            nt_result!(status, iosb.Information as usize)
        }
    }

    fn read_impl(&self, mut buffer: &mut [u8], pos: Option<u64>) -> Result<usize> {
        unsafe {
            let offset_ptr = offset_from_pos!(offset, pos);
            let mut iosb = mem::zeroed::<IO_STATUS_BLOCK>();
            let buffer_len = buffer.len() as ULONG;
            let buffer_ptr = buffer.safe_mut_ptr() as PVOID;

            let mut status = NtReadFile(
                self.0,          // FileHandle
                ptr::null_mut(), // completition event
                None,            // ApcRoutine
                ptr::null_mut(), // ApcContext
                &mut iosb,       // IoStatusBlock
                buffer_ptr,      // Buffer
                buffer_len,      // Length
                offset_ptr,      // ByteOffset
                ptr::null_mut(), // Key
            );

            status = self.wait_for_pending(status, &iosb);
            nt_result!(status, iosb.Information as usize)
        }
    }

    fn flush_impl(&self) -> Result<()> {
        unsafe {
            let mut iosb = mem::zeroed::<IO_STATUS_BLOCK>();
            let status = NtFlushBuffersFile(self.0, &mut iosb);
            nt_result!(status, ())
        }
    }

    fn seek_impl(&self, pos: SeekFrom) -> Result<u64> {
        let (mut pos, offset) = match pos {
            SeekFrom::Start(s) => (s as i64, 0),
            SeekFrom::End(e) => (self.size()? as i64, e),
            SeekFrom::Current(c) => (self.pos()? as i64, c),
        };

        pos += offset;
        unsafe {
            let mut info: FILE_POSITION_INFORMATION = mem::zeroed();
            *info.CurrentByteOffset.QuadPart_mut() = pos;

            self.set_info(FilePositionInformation, &info)?;
        }

        Ok(pos as u64)
    }
}

#[cfg(feature = "std")]
mod std_impl {
    use super::*;
    use std::io;
    use std::os::windows::io::{AsRawHandle, FromRawHandle, IntoRawHandle, RawHandle};

    impl FromRawHandle for Handle {
        unsafe fn from_raw_handle(handle: RawHandle) -> Self {
            Handle::new(handle as HANDLE)
        }
    }

    impl AsRawHandle for Handle {
        fn as_raw_handle(&self) -> RawHandle {
            self.0 as RawHandle
        }
    }

    impl IntoRawHandle for Handle {
        fn into_raw_handle(self) -> RawHandle {
            self.0 as RawHandle
        }
    }

    impl From<std::io::SeekFrom> for SeekFrom {
        fn from(value: std::io::SeekFrom) -> Self {
            match value {
                std::io::SeekFrom::Start(s) => SeekFrom::Start(s),
                std::io::SeekFrom::End(e) => SeekFrom::End(e),
                std::io::SeekFrom::Current(c) => SeekFrom::Current(c),
            }
        }
    }

    impl io::Read for Handle {
        fn read(&mut self, buf: &mut [u8]) -> io::Result<usize> {
            self.read_impl(buf, None).map_err(Into::into)
        }
    }

    impl io::Write for Handle {
        fn write(&mut self, buf: &[u8]) -> io::Result<usize> {
            self.write_impl(buf, None).map_err(Into::into)
        }

        fn flush(&mut self) -> io::Result<()> {
            self.flush_impl().map_err(Into::into)
        }
    }

    impl io::Seek for Handle {
        fn seek(&mut self, pos: io::SeekFrom) -> io::Result<u64> {
            self.seek_impl(pos.into()).map_err(Into::into)
        }

        // Tracking issue for Seek::{stream_len, stream_position} (feature `seek_convenience`)
        // https://github.com/rust-lang/rust/issues/59359
        //
        // fn stream_len(&mut self) -> io::Result<u64> {
        //     self.size().map_err(Into::into)
        // }

        // fn stream_position(&mut self) -> io::Result<u64> {
        //     self.pos().map_err(Into::into)
        // }
    }
}

#[cfg(feature = "std")]
pub use std_impl::*;<|MERGE_RESOLUTION|>--- conflicted
+++ resolved
@@ -23,10 +23,6 @@
     }
 }
 
-<<<<<<< HEAD
-#[derive(Clone)]
-#[cfg_attr(any(feature = "std", test), derive(Debug))]
-=======
 pub trait Read {
     fn read(&self, buffer: &mut [u8]) -> Result<usize>;
 }
@@ -50,8 +46,8 @@
     fn stream_len(&self) -> Result<u64>;
 }
 
-#[derive(Clone, Debug)]
->>>>>>> 5275296f
+#[derive(Clone)]
+#[cfg_attr(any(feature = "std", test), derive(Debug))]
 pub struct Handle(HANDLE);
 
 unsafe impl Sync for Handle {}
@@ -123,29 +119,6 @@
         }
     }
 
-    // pub fn write(&self, data: &[u8]) -> Result<usize> {
-    //     self.write_impl(data, None)
-    // }
-
-    // pub fn read(&self, buffer: &mut [u8]) -> Result<usize> {
-    //     self.read_impl(buffer, None)
-    // }
-
-    // pub fn write_at(&self, pos: u64, data: &[u8]) -> Result<usize> {
-    //     self.write_impl(data, Some(pos))
-    // }
-
-    // pub fn read_at(&self, pos: u64, buffer: &mut [u8]) -> Result<usize> {
-    //     self.read_impl(buffer, Some(pos))
-    // }
-
-    // pub fn flush(&self) -> Result<()> {
-    //     self.flush_impl()
-    // }
-
-    // pub fn seek(&self, pos: impl Into<SeekFrom>) -> Result<u64> {
-    //     self.seek_impl(pos.into())
-    // }
 
     pub fn pos(&self) -> Result<u64> {
         unsafe {
